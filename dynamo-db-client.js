'use strict';

const AWS = require('aws-sdk');

class DynamoDbClient {

    constructor(config) {
        const dynamoDbClient = new AWS.DynamoDB(config);
        this.docClient = new AWS.DynamoDB.DocumentClient({ service: dynamoDbClient });
    }

    /**
     * Creates a new item, or replaces an old item with a new item.
     * For info on each param please refer to the docs: https://docs.aws.amazon.com/amazondynamodb/latest/developerguide/GettingStarted.NodeJs.03.html
     * @param {string} table
     * @param {object} item
     * @param {object} [options]
     * @param {string} [options.conditionExpression]
     * @param {string} [options.conditionalOperator]
     * @param {object} [options.expected]
     * @param {object} [options.expressionAttributeNames]
     * @param {object} [options.expressionAttributeValues]
     * @param {string} [options.returnConsumedCapacity]
     * @param {string} [options.returnItemCollectionMetrics]
     * @param {string} [options.returnValues]
     * @return {Promise<{itemCollectionMetrics: *, attributes: *, consumedCapacity: *}>}
     */
    async put(table, item, options={}) {
        const putObject = {
            Item: Object.assign({}, item),
            TableName: table,
            ConditionExpression: options.conditionExpression,
            ConditionalOperator: options.conditionalOperator,
            Expected: options.expected,
            ExpressionAttributeNames: options.expressionAttributeNames,
            ExpressionAttributeValues: options.expressionAttributeValues,
            ReturnConsumedCapacity: options.returnConsumedCapacity,
            ReturnItemCollectionMetrics: options.returnItemCollectionMetrics,
            ReturnValues: options.returnValues
        };

        let result = await this.docClient.put(putObject).promise();
        return {
            attributes: result.Attributes,
            itemCollectionMetrics: result.ItemCollectionMetrics,
            consumedCapacity: result.ConsumedCapacity
        };
    }

    /**
     * Returns a set of attributes for the item with the given primary key.
     * For info on each param please refer to the docs: https://docs.aws.amazon.com/amazondynamodb/latest/developerguide/GettingStarted.NodeJs.03.html
     * @param {string} table
     * @param {object} key
     * @param {object} [options]
     * @param {array<string>} [options.attributesToGet]
     * @param {boolean} [options.consistentRead]
     * @param {string} [options.projectionExpression]
     * @param {object} [options.expressionAttributeNames]
     * @param {string} [options.returnConsumedCapacity]
     * @return {Promise<{item: *, consumedCapacity: *}>}
     */
    async get(table, key, options={}) {
        const getObject = {
            Key: key,
            TableName: table,
            AttributesToGet: options.attributesToGet,
            ConsistentRead: options.consistentRead,
            ProjectionExpression: options.projectionExpression,
            ExpressionAttributeNames: options.expressionAttributeNames,
            ReturnConsumedCapacity: options.returnConsumedCapacity
        };
        let result = await this.docClient.get(getObject).promise();
        return {
            item: result.Item,
            consumedCapacity: result.ConsumedCapacity
        };
    }

    /**
     * docs: https://docs.aws.amazon.com/amazondynamodb/latest/developerguide/GettingStarted.NodeJs.03.html
     * @param {string} table
     * @param {string} key
     * @param {object} [options]
     * @param {object} [options.attributeUpdates]
     * @param {string} [options.conditionExpression]
     * @param {string} [options.conditionalOperator]
     * @param {object} [options.expected]
     * @param {object} [options.expressionAttributeNames]
     * @param {object} [options.expressionAttributeValues]
     * @param {string} [options.returnConsumedCapacity]
     * @param {string} [options.returnItemCollectionMetrics]
     * @param {string} [options.returnValues]
     * @param {string} [options.updateExpression]
     * @return {Promise<{itemCollectionMetrics: *, attributes: *, consumedCapacity: *}>}
     */
    async update(table, key, options={}) {
        const updateObject = {
            Key: key,
            TableName: table,
            AttributeUpdates: options.attributeUpdates,
            ConditionExpression: options.conditionExpression,
            ConditionalOperator: options.conditionalOperator,
            Expected: options.expected,
            ExpressionAttributeNames: options.expressionAttributeNames,
            ExpressionAttributeValues: options.expressionAttributeValues,
            ReturnConsumedCapacity: options.returnConsumedCapacity,
            ReturnItemCollectionMetrics: options.returnItemCollectionMetrics,
            ReturnValues: options.returnValues,
            UpdateExpression: options.updateExpression
        };

        let result = await this.docClient.update(updateObject).promise();
        return {
            itemCollectionMetrics: result.ItemCollectionMetrics,
            attributes: result.Attributes,
            consumedCapacity: result.ConsumedCapacity
        };
    }

    /**
     * Deletes a single item in a table by primary key
     * For info on each param please refer to the docs: https://docs.aws.amazon.com/amazondynamodb/latest/developerguide/GettingStarted.NodeJs.03.html
     * @param {string} table
     * @param {string} key
     * @param {object} [options]
     * @param {string} [options.conditionExpression]
     * @param {string} [options.conditionalOperator]
     * @param {object} [options.expected]
     * @param {object} [options.expressionAttributeNames]
     * @param {object} [options.expressionAttributeValues]
     * @param {string} [options.returnConsumedCapacity]
     * @param {string} [options.returnItemCollectionMetrics]
     * @param {string} [options.returnValues]
     * @return {Promise<{itemCollectionMetrics: *, attributes: *, consumedCapacity: *}>}
     */
    async delete(table, key, options={}) {
        const deleteObject = {
            Key: key,
            TableName: table,
            ConditionExpression: options.conditionExpression,
            ConditionalOperator: options.conditionalOperator,
            Expected: options.expected,
            ExpressionAttributeNames: options.expressionAttributeNames,
            ExpressionAttributeValues: options.expressionAttributeValues,
            ReturnConsumedCapacity: options.returnConsumedCapacity,
            ReturnItemCollectionMetrics: options.returnItemCollectionMetrics,
            ReturnValues: options.returnValues
        };

        let result = await this.docClient.delete(deleteObject).promise();
        return {
            attributes: result.Attributes,
            consumedCapacity: result.ConsumedCapacity,
            itemCollectionMetrics: result.ItemCollectionMetrics
        };
    }

    /**
     * Directly access items from a table by primary key or a secondary index.
     * For info on each param please refer to the docs: https://docs.aws.amazon.com/amazondynamodb/latest/developerguide/GettingStarted.NodeJs.03.html
     * @param {string} table
     * @param {object} [options]
     * @param {array<string>} [options.attributesToGet]
     * @param {string} [options.conditionalOperator]
     * @param {boolean} [options.consistentRead]
     * @param {object} [options.exclusiveStartKey] - Used for results pagination. If iterating manually, lastEvaluatedKey param should be passed here
     * @param {object} [options.expressionAttributeNames]
     * @param {object} [options.expressionAttributeValues]
     * @param {string} [options.filterExpression]
     * @param {string} [options.indexName]
     * @param {string} [options.keyConditionExpression]
     * @param {object} [options.keyConditions]
     * @param {integer} [options.limit]
     * @param {string} [options.projectionExpression]
     * @param {object} [options.queryFilter]
     * @param {string} [options.returnConsumedCapacity]
     * @param {boolean} [options.scanIndexForward]
     * @param {string} [options.select]
     * @param {boolean} [options.doNotIterate=false] - prevents client from iterating when more items are available. Will return lastEvaluatedKey param if more items are present to allow manual pagination
     * @return {Promise<{items: array, additionalResultsData: array, lastEvaluatedKey: object}>} - If lastEvaluatedKey is present (will only be present if doNotIterate=true), it should be passed as exclusiveStartKey on the next request to fetch the next set of items.
     */
    async query(table, options={}) {
        const queryOptions = {
            TableName: table,
            AttributesToGet: options.attributesToGet,
            ConditionalOperator: options.conditionalOperator,
            ConsistentRead: options.consistentRead,
            ExclusiveStartKey: options.exclusiveStartKey,
            ExpressionAttributeNames: options.expressionAttributeNames,
            ExpressionAttributeValues: options.expressionAttributeValues,
            FilterExpression: options.filterExpression,
            IndexName: options.indexName,
            KeyConditionExpression: options.keyConditionExpression,
            KeyConditions: options.keyConditions,
            Limit: options.limit,
            ProjectionExpression: options.projectionExpression,
            QueryFilter: options.queryFilter,
            ReturnConsumedCapacity: options.returnConsumedCapacity,
            ScanIndexForward: options.scanIndexForward,
            Select: options.select
        };
<<<<<<< HEAD
        return runIterableMethod(this.docClient.query, queryOptions, options.doNotIterate);
=======
        return runIterableMethod(this.docClient.query.bind(this.docClient), queryOptions, options.doNotIterate);
>>>>>>> b742fdfc
    }

    /**
     * Returns one or more items and item attributes by accessing every item in a table or a secondary index.
     * For info on each param please refer to the docs: https://docs.aws.amazon.com/amazondynamodb/latest/developerguide/GettingStarted.NodeJs.03.html
     * @param table
     * @param [options]
     * @param {array<string>} [options.attributesToGet]
     * @param {string} [options.conditionalOperator]
     * @param {boolean} [options.consistentRead]
     * @param {object} [options.exclusiveStartKey] - Used for results pagination. If iterating manually, lastEvaluatedKey param should be passed here
     * @param {object} [options.expressionAttributeNames]
     * @param {object} [options.expressionAttributeValues]
     * @param {string} [options.filterExpression]
     * @param {string} [options.indexName]
     * @param {integer} [options.limit]
     * @param {string} [options.projectionExpression]
     * @param {string} [options.returnConsumedCapacity]
     * @param {object} [options.scanFilter]
     * @param {integer} [options.segment]
     * @param {string} [options.select]
     * @param {integer} [options.totalSegments]
     * @param {boolean} [options.doNotIterate=false] - prevents client from iterating when more items are available. Will return lastEvaluatedKey param if more items are present to allow manual pagination
     * @return {Promise<{items: array, additionalResultsData: array, lastEvaluatedKey: object}>} - If lastEvaluatedKey is present (will only be present if doNotIterate=true), it should be passed as exclusiveStartKey on the next request to fetch the next set of items.
     */
    async scan(table, options={}) {
        const scanOptions = {
            TableName: table,
            AttributesToGet: options.attributesToGet,
            ConditionalOperator: options.conditionalOperator,
            ConsistentRead: options.consistentRead,
            ExclusiveStartKey: options.exclusiveStartKey,
            ExpressionAttributeNames: options.expressionAttributeNames,
            ExpressionAttributeValues: options.expressionAttributeValues,
            FilterExpression: options.filterExpression,
            IndexName: options.indexName,
            Limit: options.limit,
            ProjectionExpression: options.projectionExpression,
            ReturnConsumedCapacity: options.returnConsumedCapacity,
            ScanFilter: options.scanFilter,
            Segment: options.segment,
            Select: options.select,
            TotalSegments: options.totalSegments
        };
<<<<<<< HEAD
        return runIterableMethod(this.docClient.scan, scanOptions, options.doNotIterate);
=======
        return runIterableMethod(this.docClient.scan.bind(this.docClient), scanOptions, options.doNotIterate);
>>>>>>> b742fdfc
    }

}
module.exports = DynamoDbClient;

async function runIterableMethod(method, options, doNotIterate) {
    let itemsArray = [];
    let additionalResultsData = [];
    let results = {};
    do {
        if(results.LastEvaluatedKey != null) {
            options.ExclusiveStartKey = results.LastEvaluatedKey;
        }
        results = await method(options).promise();
        if(results.Items != null) {
            itemsArray = itemsArray.concat(results.Items);
        }
        additionalResultsData.push({
            count: results.Count,
            scannedCount: results.ScannedCount,
            consumedCapacity: results.ConsumedCapacity
        });
    } while (results.LastEvaluatedKey != null && doNotIterate !== true);
    const ret = {
        items: itemsArray,
        additionalResultsData
    };
    if(results.LastEvaluatedKey != null) {
        ret.lastEvaluatedKey = results.LastEvaluatedKey;
    }
    return ret;
}<|MERGE_RESOLUTION|>--- conflicted
+++ resolved
@@ -200,11 +200,7 @@
             ScanIndexForward: options.scanIndexForward,
             Select: options.select
         };
-<<<<<<< HEAD
-        return runIterableMethod(this.docClient.query, queryOptions, options.doNotIterate);
-=======
         return runIterableMethod(this.docClient.query.bind(this.docClient), queryOptions, options.doNotIterate);
->>>>>>> b742fdfc
     }
 
     /**
@@ -249,11 +245,7 @@
             Select: options.select,
             TotalSegments: options.totalSegments
         };
-<<<<<<< HEAD
-        return runIterableMethod(this.docClient.scan, scanOptions, options.doNotIterate);
-=======
         return runIterableMethod(this.docClient.scan.bind(this.docClient), scanOptions, options.doNotIterate);
->>>>>>> b742fdfc
     }
 
 }
